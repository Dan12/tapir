d := $(dir $(lastword $(MAKEFILE_LIST)))

SRCS += $(addprefix $(d), \
	lookup3.cc message.cc memory.cc \
	latency.cc configuration.cc transport.cc \
<<<<<<< HEAD
	udptransport.cc tcptransport.cc rdmatransport.cc \
	simtransport.cc)
=======
	udptransport.cc tcptransport.cc simtransport.cc repltransport.cc \
	persistent_register.cc)
>>>>>>> 2a91edde

PROTOS += $(addprefix $(d), \
          latency-format.proto)

LIB-hash := $(o)lookup3.o

LIB-message := $(o)message.o $(LIB-hash)

LIB-hashtable := $(LIB-hash) $(LIB-message)

LIB-memory := $(o)memory.o

LIB-latency := $(o)latency.o $(o)latency-format.o $(LIB-message)

LIB-configuration := $(o)configuration.o $(LIB-message)

LIB-transport := $(o)transport.o $(LIB-message) $(LIB-configuration)

LIB-simtransport := $(o)simtransport.o $(LIB-transport)

LIB-repltransport := $(o)repltransport.o $(LIB-transport)

LIB-udptransport := $(o)udptransport.o $(LIB-transport)

LIB-tcptransport := $(o)tcptransport.o $(LIB-transport)

<<<<<<< HEAD
LIB-rdmatransport := $(o)rdmatransport.o $(LIB-transport)

include $(d)tests/Rules.mk
=======
LIB-persistent_register := $(o)persistent_register.o $(LIB-message)

include $(d)tests/Rules.mk
>>>>>>> 2a91edde
<|MERGE_RESOLUTION|>--- conflicted
+++ resolved
@@ -3,13 +3,8 @@
 SRCS += $(addprefix $(d), \
 	lookup3.cc message.cc memory.cc \
 	latency.cc configuration.cc transport.cc \
-<<<<<<< HEAD
-	udptransport.cc tcptransport.cc rdmatransport.cc \
-	simtransport.cc)
-=======
-	udptransport.cc tcptransport.cc simtransport.cc repltransport.cc \
+	udptransport.cc tcptransport.cc simtransport.cc repltransport.cc rdmatransport.cc \
 	persistent_register.cc)
->>>>>>> 2a91edde
 
 PROTOS += $(addprefix $(d), \
           latency-format.proto)
@@ -36,12 +31,8 @@
 
 LIB-tcptransport := $(o)tcptransport.o $(LIB-transport)
 
-<<<<<<< HEAD
 LIB-rdmatransport := $(o)rdmatransport.o $(LIB-transport)
 
-include $(d)tests/Rules.mk
-=======
 LIB-persistent_register := $(o)persistent_register.o $(LIB-message)
 
 include $(d)tests/Rules.mk
->>>>>>> 2a91edde
