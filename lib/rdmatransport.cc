--- conflicted
+++ resolved
@@ -583,12 +583,8 @@
     // get message info
     string type = m.GetTypeName();
     size_t typeLen = type.length();
-<<<<<<< HEAD
     size_t dataLen = data.length();
     int receivesize = recvQ.size();
-=======
-    size_t dataLen = m.ByteSizeLong()
->>>>>>> 2e354942
     size_t totalLen = (typeLen + sizeof(typeLen) +
                        dataLen + sizeof(dataLen) +
                        sizeof(totalLen) +
@@ -601,15 +597,7 @@
     ASSERT(buf);
     
     // allocate buffer
-<<<<<<< HEAD
     char *ptr = buf->start;
-=======
-    if (info->sendPtr + totalLen > (char *)&info->sendData + MAX_RDMA_SIZE) {
-        info->sendPtr = (char *)&info->sendData;
-    }
-    uint8_t *ptr = info->sendPtr;
-
->>>>>>> 2e354942
     *((uint32_t *) ptr) = MAGIC;
     ptr += sizeof(uint32_t);
     *((size_t *) ptr) = totalLen;
@@ -624,36 +612,9 @@
     ptr += dataLen;
     ASSERT(ptr - info->sendPtr == totalLen);
     
-<<<<<<< HEAD
     info->sendQ.push_back(buf);
-    if (FlushSendQUeue(info) < 1) {
+    if (FlushSendQueue(info) < 1) {
         Warning("Could not send message");
-=======
-    // set up message
-    struct ibv_send_wr wr, *bad_wr = NULL;
-    struct ibv_sge sge;
-    memset(&wr, 0, sizeof(wr));
-    wr.wr_id = (uint64_t)&info->sendPtr;
-    wr.opcode = IBV_WR_SEND;
-    wr.sg_list = &sge;
-    wr.num_sge = 1;
-    wr.send_flags = IBV_SEND_SIGNALED;
-    wr.next = NULL;
-
-    sge.addr = (uintptr_t)info->sendPtr;
-    sge.length = totalLen;
-    sge.lkey = info->sendmr->lkey;
-
-    // move up for next message
-    if (ptr > (char *)&info->sendData + MAX_RDMA_SIZE) {
-        info->sendPtr = (char *)&info->sendData;
-    } else {
-        info->sendPtr = ptr;
-    }
-    
-    if (ibv_post_send(info->id->qp, &wr, &bad_wr) != 0) {
-        Panic("Could not send message: %s", strerror(errno));
->>>>>>> 2e354942
     }
     return true;
 }
