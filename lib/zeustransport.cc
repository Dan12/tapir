--- conflicted
+++ resolved
@@ -571,33 +571,6 @@
     ZeusTransport *transport = info->transport;
     auto addr = transport->zeusIncoming.find(info);
     struct Zeus::sgarray sga;
-<<<<<<< HEAD
-    
-    while (Zeus::pop(info->qd, sga) > 0) {
-        ASSERT(sga.num_bufs == 1);
-
-        uint8_t *ptr = (uint8_t *)sga.bufs[0].buf;
-        uint32_t magic = *(uint32_t *)ptr;
-        ptr += sizeof(magic);
-        ASSERT(magic == MAGIC);
-        size_t totalSize = *((size_t *)ptr);
-        ptr += sizeof(totalSize);
-        size_t typeLen = *((size_t *)ptr);
-        ptr += sizeof(typeLen);
-        string type((char *)ptr, typeLen);
-        ptr += typeLen;
-        size_t msgLen = *((size_t *)ptr);
-        ptr += sizeof(msgLen);
-        string data((char *)ptr, msgLen);;
-        ptr += msgLen;
-
-        // Dispatch
-        info->receiver->ReceiveMessage(*addr->second,
-                                       type,
-                                       data);
-        Debug("Done processing large %s message", type.c_str());
-        free(sga.bufs[0].buf);
-=======
     Zeus::qtoken t = Zeus::pop(info->qd, sga);
 
     // if a token came back, then wait for the whole thing
@@ -605,7 +578,6 @@
         Panic("Error on queue");
     } else if (t != 0) {
         ssize_t res = Zeus::wait(t, sga);
->>>>>>> d63ef48b
     }
 
     ASSERT(sga.num_bufs == 1);
@@ -628,5 +600,6 @@
     info->receiver->ReceiveMessage(*addr->second,
                                    type,
                                    data);
+    free(sga.bufs[0].buf);
     Debug("Done processing large %s message", type.c_str());        
 }