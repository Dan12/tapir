--- conflicted
+++ resolved
@@ -558,11 +558,8 @@
     receiver->ReceiveMessage(addr->second,
                              type,
                              data);
-<<<<<<< HEAD
-    free(sga.bufs[0].buf);
+    free((uint8_t *)sga.bufs[0].buf - sizeof(uint64_t));
     Latency_End(&process_pop);
-=======
-    free((uint8_t *)sga.bufs[0].buf - sizeof(uint64_t));
->>>>>>> 22af1135
+
     Debug("Done processing large %s message", type.c_str());        
 }