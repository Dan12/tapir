--- conflicted
+++ resolved
@@ -7,13 +7,9 @@
 LD = g++
 EXPAND = lib/tmpl/expand
 
-<<<<<<< HEAD
+
 #CFLAGS := -g -Wall -pthread -iquote.obj/gen -Wno-uninitialized -O2 -DNASSERT
 CFLAGS := -g -Wall -pthread -iquote.obj/gen -Wno-uninitialized -lrdmacm -libverbs
-=======
-CFLAGS := -g -Wall -pthread -iquote.obj/gen -Wno-uninitialized -O2 -DNASSERT
-#CFLAGS := -g -Wall -pthread -iquote.obj/gen -Wno-uninitialized 
->>>>>>> 2a91edde
 CXXFLAGS := -g -std=c++0x
 LDFLAGS := -levent_pthreads -lrdmacm -libverbs
 ## Debian package: check
