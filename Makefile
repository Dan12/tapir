--- conflicted
+++ resolved
@@ -6,6 +6,7 @@
 CXX = g++
 LD = g++
 
+SRC_DIR = ${HOME}/proj/datacenter-os
 
 CFLAGS := -g -Wall -pthread -iquote.obj/gen -Wno-uninitialized -O2 -DNASSERT
 #CFLAGS := -g -Wall -pthread -iquote.obj/gen -Wno-uninitialized 
@@ -35,12 +36,7 @@
 CFLAGS += $(RDMA_CFLAGS)
 LDFLAGS += $(RDMA_LDFLAGS)
 ZEUS_CFLAGS := -I../../include 
-<<<<<<< HEAD
-ZEUS_LDFLAGS := -L../../ -lzeus_posix -Wl,-rpath=/home/irene/proj/datacenter-OS/src/
-=======
-## NOTE: point to your own repo here
-ZEUS_LDFLAGS := -L../../ -lzeus_posix -Wl,-rpath=${HOME}/workspace/datacenter-OS/
->>>>>>> b7d191f6
+ZEUS_LDFLAGS := -L../../ -lzeus_posix -Wl,-rpath=$(SRC_DIR)
 CFLAGS += $(ZEUS_CFLAGS)
 CXXFLAGS += $(ZEUS_CFLAGS)
 LDFLAGS += $(ZEUS_LDFLAGS)
