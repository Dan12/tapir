--- conflicted
+++ resolved
@@ -52,12 +52,6 @@
 ## Compiling & Running
 You can compile all of the TAPIR executables by running make in the root directory
 
-<<<<<<< HEAD
-TAPIR depends on protobufs, opensslgi and libevent, so you will need
-those development libraries installed on your machine. On Linux, this
-can be done through apt (libssl-dev, protobuf-dev). For rdma, you will
-also need the ibverb devel libraries and the rdmacm devel library.
-=======
 TAPIR depends on protobufs, libevent and openssl, so you will need the following development libraries:
 - libprotobuf-dev
 - libevent-openssl
@@ -65,7 +59,6 @@
 - libevent-dev
 - libssl-dev
 - protobuf-compiler
->>>>>>> 2a91edde
 
 ## Contact and Questions
 Please email Irene at iyzhang@cs.washington.edu, Dan at drkp@cs.washington.edu and Naveen at naveenks@cs.washington.edu